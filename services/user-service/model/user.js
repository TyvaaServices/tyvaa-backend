const { DataTypes } = require('sequelize');
const sequelize = require('../config/db');

const User = sequelize.define('User', {
    id: {
        type: DataTypes.INTEGER,
        primaryKey: true,
        autoIncrement: true,
    },
    phoneNumber: {
        type: DataTypes.STRING,
        allowNull: false,
        unique: true,
        validate: {
            is: /^\+?[1-9]\d{1,14}$/, // E.164 format
        }
    },
<<<<<<< HEAD
    isDriver: {
        type: DataTypes.BOOLEAN,
        defaultValue: false,
    },
    driverLicence: {
        type: DataTypes.STRING,
        allowNull: true,
    },
    carImage: {
        type: DataTypes.STRING,
        allowNull: true,
    },
});
=======
    fcmToken: {
        type: DataTypes.STRING,
        allowNull: true,
    },
   
})
>>>>>>> b3c3d8d6

module.exports = User;<|MERGE_RESOLUTION|>--- conflicted
+++ resolved
@@ -1,7 +1,7 @@
 const { DataTypes } = require('sequelize');
 const sequelize = require('../config/db');
 
-const User = sequelize.define('User', {
+const User = sequelize.define('User',{
     id: {
         type: DataTypes.INTEGER,
         primaryKey: true,
@@ -13,29 +13,13 @@
         unique: true,
         validate: {
             is: /^\+?[1-9]\d{1,14}$/, // E.164 format
-        }
+        },
     },
-<<<<<<< HEAD
-    isDriver: {
-        type: DataTypes.BOOLEAN,
-        defaultValue: false,
-    },
-    driverLicence: {
-        type: DataTypes.STRING,
-        allowNull: true,
-    },
-    carImage: {
-        type: DataTypes.STRING,
-        allowNull: true,
-    },
-});
-=======
     fcmToken: {
         type: DataTypes.STRING,
         allowNull: true,
     },
    
 })
->>>>>>> b3c3d8d6
 
-module.exports = User;+module.exports = User;
